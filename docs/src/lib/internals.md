# Internal Interface

Documentation for `LiveServer.jl`'s internal interface

## File watching

There are two key types related to file watching:

1. one to wrap a file being watched ([`LiveServer.WatchedFile`](@ref)),
2. one for the file watcher itself wrapping the list of watched files and what to do upon file changes ("callback" function)

Any file watcher will be a subtype of the abstract type [`LiveServer.FileWatcher`](@ref) with, for instance, the default watcher being [`LiveServer.SimpleWatcher`](@ref).

### WatchedFile

```@docs
LiveServer.WatchedFile
LiveServer.has_changed
LiveServer.set_unchanged!
```

### FileWatcher

####  Key types

```@docs
LiveServer.FileWatcher
LiveServer.SimpleWatcher
```

####  Functions related to a `FileWatcher`

```@docs
LiveServer.start
LiveServer.stop
LiveServer.set_callback!
LiveServer.watch_file!
LiveServer.file_watcher_task!
```

####  Additional helper functions:

```@docs
LiveServer.is_running
LiveServer.is_watched
```

## Live serving

<<<<<<< HEAD
The [`serve`](@ref) method instantiates a listener (`HTTP.listen`) in an asynchronous task.
=======
The exported [`serve`](@ref) and [`servedocs`](@ref) functions are not stated again.
The `serve` method instantiates a listener (`HTTP.listen`) in an asynchronous task.
>>>>>>> 1ff1ad94
The callback upon an incoming HTTP stream decides whether it is a standard HTTP request or a request for an upgrade to a websocket connection.
The former case is handled by [`LiveServer.serve_file`](@ref), the latter by
[`LiveServer.ws_tracker`](@ref).
Finally, [`LiveServer.file_changed_callback`](@ref) is the function passed to the file watcher to be executed upon file changes.

```@docs
LiveServer.serve_file
LiveServer.ws_upgrade
LiveServer.ws_tracker
LiveServer.file_changed_callback
```

#### Additional helper functions:

```@docs
LiveServer.get_fs_path
LiveServer.update_and_close_viewers!
```

#### Helper functions associated with `servedocs`

```@docs
LiveServer.servedocs_callback
LiveServer.scan_docs!
```

## Miscellaneous

```@docs
LiveServer.example
LiveServer.setverbose
```<|MERGE_RESOLUTION|>--- conflicted
+++ resolved
@@ -47,12 +47,7 @@
 
 ## Live serving
 
-<<<<<<< HEAD
 The [`serve`](@ref) method instantiates a listener (`HTTP.listen`) in an asynchronous task.
-=======
-The exported [`serve`](@ref) and [`servedocs`](@ref) functions are not stated again.
-The `serve` method instantiates a listener (`HTTP.listen`) in an asynchronous task.
->>>>>>> 1ff1ad94
 The callback upon an incoming HTTP stream decides whether it is a standard HTTP request or a request for an upgrade to a websocket connection.
 The former case is handled by [`LiveServer.serve_file`](@ref), the latter by
 [`LiveServer.ws_tracker`](@ref).
